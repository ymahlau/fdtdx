--- conflicted
+++ resolved
@@ -47,19 +47,6 @@
     simulation, including spatial and temporal discretization, hardware backend,
     and gradient computation settings.
 
-<<<<<<< HEAD
-    Attributes:
-        time (Unitful): Total simulation time in seconds.
-        resolution (Unitful): Spatial resolution of the simulation grid in meters.
-        backend (BackendOption, optional): Computation backend ('gpu', 'tpu', 'cpu' or 'METAL'). Defaults to "gpu".
-        dtype (jnp.dtype, optional): Data type for numerical computations. Defaults to jnp.float32.
-        courant_factor (float, optional): Safety factor for the Courant condition (default: 0.99).
-        gradient_config (GradientConfig | None, optional): Optional configuration for gradient computation.
-    """
-
-    time: Unitful = frozen_field()
-    resolution: Unitful = frozen_field()
-=======
     """
 
     #: Total simulation time in seconds.
@@ -69,7 +56,6 @@
     resolution: float = frozen_field()
 
     #: Computation backend ('gpu', 'tpu', 'cpu' or 'METAL'). Defaults to "gpu".
->>>>>>> 6509fa97
     backend: BackendOption = frozen_field(default="gpu")
 
     #:  Data type for numerical computations. Defaults to jnp.float32.
