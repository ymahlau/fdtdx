from typing import Any, Sequence

import jax
import jax.numpy as jnp

from fdtdx.config import SimulationConfig
from fdtdx.core.jax.sharding import create_named_sharded_matrix
from fdtdx.core.jax.ste import straight_through_estimator
from fdtdx.fdtd.container import ArrayContainer, ObjectContainer, ParameterContainer
from fdtdx.materials import (
    compute_allowed_electric_conductivities,
    compute_allowed_magnetic_conductivities,
    compute_allowed_permeabilities,
    compute_allowed_permittivities,
)
from fdtdx.objects.device.parameters.transform import ParameterType
from fdtdx.objects.object import (
    GridCoordinateConstraint,
    PositionConstraint,
    RealCoordinateConstraint,
    SimulationObject,
    SizeConstraint,
    SizeExtensionConstraint,
)
from fdtdx.objects.static_material.static import SimulationVolume, StaticMultiMaterialObject, UniformMaterialObject

DEFAULT_MAX_ITER = 1000


def place_objects(
    object_list: list[SimulationObject],
    config: SimulationConfig,
    constraints: Sequence[(PositionConstraint | SizeConstraint | SizeExtensionConstraint | GridCoordinateConstraint)],
    key: jax.Array,
) -> tuple[
    ObjectContainer,
    ArrayContainer,
    ParameterContainer,
    SimulationConfig,
    dict[str, Any],
]:
    """Places simulation objects according to specified constraints and initializes containers.

    Args:
        objects (list[SimulationObject]): List of all simulation objects, including the simulation volume.
        config (SimulationConfig): Simulation configuration.
        constraints (Sequence[Constraint]): List of positioning/sizing constraints referencing object names.
        key (jax.Array): JAX random key for initialization.

    Returns:
        tuple[ObjectContainer, ArrayContainer, ParameterContainer, SimulationConfig, dict[str, Any]]:
        A tuple containing:
            - ObjectContainer with placed simulation objects
            - ArrayContainer with initialized field arrays
            - ParameterContainer with device parameters
            - Updated SimulationConfig
            - Dictionary with additional initialization info

    Raises:
        ValueError: If constraint resolution fails for one or more objects.
    """

    # Step 1: Resolve constraints into grid slices
    resolved_slices, errors = resolve_object_constraints(
        objects=object_list,
        constraints=constraints,
        config=config,
    )

    # Step 2: Aggregate errors and raise if needed
    failed = {name: msg for name, msg in errors.items() if msg}
    if failed:
        formatted = "\n".join(f"  - {name}: {msg}" for name, msg in failed.items())
        raise ValueError(f"Failed to resolve object constraints:\n{formatted}")

    # Step 3: Convert name → object for placement
    object_map = {obj.name: obj for obj in object_list}
    volume_name = _resolve_volume_name(object_map)
    volume_obj = object_map[volume_name]

    # Step 4: Place objects on grid based on resolved slice tuples
    placed_objects = []
    for name, slice_tuple in resolved_slices.items():
        if name == volume_obj.name:
            continue
        obj = object_map[name]
        key, subkey = jax.random.split(key)
        placed_objects.append(
            obj.place_on_grid(
                grid_slice_tuple=slice_tuple,
                config=config,
                key=subkey,
            )
        )

    # Step 5: Place volume first (index 0)
    key, subkey = jax.random.split(key)
    placed_objects.insert(
        0,
        volume_obj.place_on_grid(
            grid_slice_tuple=resolved_slices[volume_obj.name],
            config=config,
            key=subkey,
        ),
    )

    # Step 6: Create object container
    objects_container = ObjectContainer(
        object_list=placed_objects,
        volume_idx=0,
    )

    # Step 7: Initialize parameters and arrays
    params = _init_params(objects=objects_container, key=key)
    arrays, config, info = _init_arrays(objects=objects_container, config=config)

    # Step 8: Update object configs with compiled configuration
    new_object_list = []
    for o in objects_container.objects:
        o = o.aset("_config", config)
        new_object_list.append(o)

    objects_container = ObjectContainer(
        object_list=new_object_list,
        volume_idx=0,
    )

    return objects_container, arrays, params, config, info


def apply_params(
    arrays: ArrayContainer,
    objects: ObjectContainer,
    params: ParameterContainer,
    key: jax.Array,
    **transform_kwargs,
) -> tuple[ArrayContainer, ObjectContainer, dict[str, Any]]:
    """Applies parameters to devices and updates source states.

    Args:
        arrays (ArrayContainer): Container with field arrays
        objects (ObjectContainer): Container with simulation objects
        params (ParameterContainer): Container with device parameters
        key (jax.Array): JAX random key for source updates
        **transform_kwargs: Keyword arguments passed to the parameter transformation.
    Returns:
        tuple[ArrayContainer, ObjectContainer, dict[str, Any]]: A tuple containing:
            - Updated ArrayContainer with applied device parameters
            - Updated ObjectContainer with new source states
            - Dictionary with parameter application info
    """
    info = {}
    # apply parameter to devices
    for device in objects.devices:
        cur_material_indices = device(params[device.name], expand_to_sim_grid=True, **transform_kwargs)
        # allowed_perm_list is now list of tuples: [(εx, εy, εz), ...]
        allowed_perm_list = compute_allowed_permittivities(device.materials)
        allowed_perm_array = jnp.asarray(allowed_perm_list)  # shape: (num_materials, 3)

        # Process each component separately
        for i in range(3):
            if device.output_type == ParameterType.CONTINUOUS:
                # Linear interpolation between two materials for component i
                first_term = (1 - cur_material_indices) * (1.0 / allowed_perm_array[0, i])
                second_term = cur_material_indices * (1.0 / allowed_perm_array[1, i])
                new_perm_slice = first_term + second_term
            else:
                # Discrete material selection for component i
                component_values = allowed_perm_array[:, i][cur_material_indices.astype(jnp.int32)]
                component_values = straight_through_estimator(cur_material_indices, component_values)
                new_perm_slice = 1 / component_values
            # Update component i of inv_permittivities array
            new_perm = arrays.inv_permittivities.at[i, *device.grid_slice].set(new_perm_slice)
            arrays = arrays.at["inv_permittivities"].set(new_perm)

    # apply random key to sources
    new_objects = []
    for obj in objects.object_list:
        key, subkey = jax.random.split(key)
        new_obj = obj.apply(
            key=subkey,
            inv_permittivities=jax.lax.stop_gradient(arrays.inv_permittivities),
            inv_permeabilities=jax.lax.stop_gradient(arrays.inv_permeabilities),
        )
        new_objects.append(new_obj)
    new_objects = ObjectContainer(
        object_list=new_objects,
        volume_idx=objects.volume_idx,
    )

    return arrays, new_objects, info


def _init_arrays(
    objects: ObjectContainer,
    config: SimulationConfig,
) -> tuple[ArrayContainer, SimulationConfig, dict[str, Any]]:
    """Initializes field arrays and material properties for the simulation.

    Creates and initializes the E/H fields, permittivity/permeability arrays,
    detector states, boundary states and recording states based on the
    simulation objects and configuration.

    Args:
        objects (ObjectContainer): Container with simulation objects
        config (SimulationConfig): The simulation configuration

    Returns:
        tuple[ArrayContainer, SimulationConfig, dict[str, Any]]: A tuple containing:
            - ArrayContainer with initialized arrays and states
            - Updated SimulationConfig
            - Dictionary with initialization info
    """
    # create E/H fields
    volume_shape = objects.volume.grid_shape
    ext_shape = (3, *volume_shape)
    E = create_named_sharded_matrix(
        ext_shape,
        sharding_axis=1,
        value=0.0,
        dtype=config.dtype,
        backend=config.backend,
    )
    H = create_named_sharded_matrix(
        ext_shape,
        value=0.0,
        dtype=config.dtype,
        sharding_axis=1,
        backend=config.backend,
    )

<<<<<<< HEAD
    # create auxiliary fields psi_E and psi_H for PML boundaries
    psi_E = create_named_sharded_matrix(
        (6, *volume_shape),
        sharding_axis=1,
        value=0.0,
        dtype=config.dtype,
        backend=config.backend,
    )
    psi_H = create_named_sharded_matrix(
        (6, *volume_shape),
        value=0.0,
        dtype=config.dtype,
        sharding_axis=1,
        backend=config.backend,
    )

    # create alpha, kappa, and sigma arrays
    alpha = create_named_sharded_matrix(
        (6, *volume_shape),
        sharding_axis=1,
        value=0.0,
        dtype=config.dtype,
        backend=config.backend,
    )
    kappa = create_named_sharded_matrix(
        (6, *volume_shape),
        sharding_axis=1,
        value=1.0,
        dtype=config.dtype,
        backend=config.backend,
    )
    sigma = create_named_sharded_matrix(
        (6, *volume_shape),
        sharding_axis=1,
        value=0.0,
        dtype=config.dtype,
        backend=config.backend,
    )

    # permittivity
    shape_params = volume_shape
=======
    # permittivity - shape (3, Nx, Ny, Nz) for anisotropic materials
    # First dimension is for (x, y, z) components
    shape_params = (3, *volume_shape)
>>>>>>> 9a59eed8
    inv_permittivities = create_named_sharded_matrix(
        shape_params,
        value=0.0,
        dtype=config.dtype,
        sharding_axis=1,
        backend=config.backend,
    )

    # permeability - shape (3, Nx, Ny, Nz) for anisotropic materials
    # Use scalar 1.0 only if all materials are non-magnetic AND isotropic
    if objects.all_objects_non_magnetic:
        inv_permeabilities = 1.0
    else:
        inv_permeabilities = create_named_sharded_matrix(
            shape_params,
            value=0.0,
            dtype=config.dtype,
            sharding_axis=1,
            backend=config.backend,
        )

    # electric conductivity - shape (3, Nx, Ny, Nz) for anisotropic materials
    electric_conductivity = None
    if not objects.all_objects_non_electrically_conductive:
        electric_conductivity = create_named_sharded_matrix(
            shape_params,
            value=0.0,
            dtype=config.dtype,
            sharding_axis=1,
            backend=config.backend,
        )

    # magnetic conductivity - shape (3, Nx, Ny, Nz) for anisotropic materials
    magnetic_conductivity = None
    if not objects.all_objects_non_magnetically_conductive:
        magnetic_conductivity = create_named_sharded_matrix(
            shape_params,
            value=0.0,
            dtype=config.dtype,
            sharding_axis=1,
            backend=config.backend,
        )

    # set permittivity/permeability/conductivity of static objects
    sorted_obj = sorted(
        objects.static_material_objects,
        key=lambda o: o.placement_order,
    )
    info = {}
    for o in sorted_obj:
        if isinstance(o, UniformMaterialObject):
            # Material properties are tuples (εx, εy, εz)
            # Arrays have shape (3, Nx, Ny, Nz) where first axis is component
            # Set each component: inv_permittivities[i, x, y, z] = 1/ε_i
            for i in range(3):
                inv_perm_value = 1.0 / o.material.permittivity[i]
                inv_permittivities = inv_permittivities.at[i, *o.grid_slice].set(inv_perm_value)
            if isinstance(inv_permeabilities, jax.Array) and inv_permeabilities.ndim > 0:
                # inv_permeabilities is a jax.Array with shape (3, Nx, Ny, Nz)
                inv_perm_array: jax.Array = inv_permeabilities
                for i in range(3):
                    inv_perm_value = 1.0 / o.material.permeability[i]
                    inv_perm_array = inv_perm_array.at[i, *o.grid_slice].set(inv_perm_value)
                inv_permeabilities = inv_perm_array

            if electric_conductivity is not None:
                # scale by grid size
                for i in range(3):
                    cond = o.material.electric_conductivity[i] * config.resolution
                    electric_conductivity = electric_conductivity.at[i, *o.grid_slice].set(cond)

            if magnetic_conductivity is not None:
                # scale by grid size
                for i in range(3):
                    cond = o.material.magnetic_conductivity[i] * config.resolution
                    magnetic_conductivity = magnetic_conductivity.at[i, *o.grid_slice].set(cond)
        elif isinstance(o, (StaticMultiMaterialObject)):
            indices = o.get_material_mapping()
            mask = o.get_voxel_mask_for_shape()

            # compute_allowed_permittivities returns list of tuples: [(εx, εy, εz), ...]
            # Convert to array of shape (num_materials, 3) then transpose to (3, num_materials)
            allowed_perms = jnp.asarray(compute_allowed_permittivities(o.materials))  # shape: (num_materials, 3)
            allowed_inv_perms = 1 / allowed_perms  # shape: (num_materials, 3)

            # For each component i: inv_permittivities[i, :, :, :] needs updating
            for i in range(3):
                # Select component i from all materials: allowed_inv_perms[:, i]
                component_values = allowed_inv_perms[:, i][indices]  # shape: grid_slice shape
                diff = component_values - inv_permittivities[i, *o.grid_slice]
                inv_permittivities = inv_permittivities.at[i, *o.grid_slice].add(mask * diff)

            if isinstance(inv_permeabilities, jax.Array) and inv_permeabilities.ndim > 0:
                # inv_permeabilities is a jax.Array with shape (3, Nx, Ny, Nz)
                inv_perm_array: jax.Array = inv_permeabilities
                allowed_perms = jnp.asarray(compute_allowed_permeabilities(o.materials))  # shape: (num_materials, 3)
                allowed_inv_perms = 1 / allowed_perms

                for i in range(3):
                    component_values = allowed_inv_perms[:, i][indices]
                    diff = component_values - inv_perm_array[i, *o.grid_slice]
                    inv_perm_array = inv_perm_array.at[i, *o.grid_slice].add(mask * diff)
                inv_permeabilities = inv_perm_array

            if electric_conductivity is not None:
                allowed_conds = jnp.asarray(compute_allowed_electric_conductivities(o.materials))  # shape: (num_materials, 3)

                for i in range(3):
                    component_values = allowed_conds[:, i][indices] * config.resolution
                    diff = component_values - electric_conductivity[i, *o.grid_slice]
                    electric_conductivity = electric_conductivity.at[i, *o.grid_slice].add(mask * diff)

            if magnetic_conductivity is not None:
                allowed_conds = jnp.asarray(compute_allowed_magnetic_conductivities(o.materials))  # shape: (num_materials, 3)

                for i in range(3):
                    component_values = allowed_conds[:, i][indices] * config.resolution
                    diff = component_values - magnetic_conductivity[i, *o.grid_slice]
                    magnetic_conductivity = magnetic_conductivity.at[i, *o.grid_slice].add(mask * diff)
        else:
            raise Exception(f"Unknown object type: {o}")

    # detector states
    detector_states = {}
    for d in objects.detectors:
        detector_states[d.name] = d.init_state()

    # modify arrays for boundaries
    for boundary in objects.boundary_objects:
        if hasattr(boundary, "modify_arrays") and callable(getattr(boundary, "modify_arrays", None)):
            modify_fn = getattr(boundary, "modify_arrays")
            result = modify_fn(
                alpha=alpha,
                kappa=kappa,
                sigma=sigma,
                electric_conductivity=electric_conductivity,
                magnetic_conductivity=magnetic_conductivity,
            )
            if result is not None:
                alpha = result.get("alpha", alpha)
                kappa = result.get("kappa", kappa)
                sigma = result.get("sigma", sigma)
                electric_conductivity = result.get("electric_conductivity", electric_conductivity)
                magnetic_conductivity = result.get("magnetic_conductivity", magnetic_conductivity)

    # interfaces
    recording_state = None
    if config.gradient_config is not None and config.gradient_config.recorder is not None:
        input_shape_dtypes = {}
        for boundary in objects.pml_objects:
            cur_shape = boundary.interface_grid_shape()
            extended_shape = (3, *cur_shape)
            input_shape_dtypes[f"{boundary.name}_E"] = jax.ShapeDtypeStruct(shape=extended_shape, dtype=config.dtype)
            input_shape_dtypes[f"{boundary.name}_H"] = jax.ShapeDtypeStruct(shape=extended_shape, dtype=config.dtype)
        recorder = config.gradient_config.recorder
        recorder, recording_state = recorder.init_state(
            input_shape_dtypes=input_shape_dtypes,
            max_time_steps=config.time_steps_total,
            backend=config.backend,
        )
        grad_cfg = config.gradient_config.aset(
            "recorder",
            recorder,
        )
        config = config.aset("gradient_config", grad_cfg)

    arrays = ArrayContainer(
        E=E,
        H=H,
        psi_E=psi_E,
        psi_H=psi_H,
        alpha=alpha,
        kappa=kappa,
        sigma=sigma,
        inv_permittivities=inv_permittivities,
        inv_permeabilities=inv_permeabilities,
        detector_states=detector_states,
        recording_state=recording_state,
        electric_conductivity=electric_conductivity,
        magnetic_conductivity=magnetic_conductivity,
    )
    return arrays, config, info


def _init_params(
    objects: ObjectContainer,
    key: jax.Array,
) -> ParameterContainer:
    """Initializes parameters for simulation devices.

    Args:
        objects (ObjectContainer): Container with simulation objects
        key (jax.Array): JAX random key for parameter initialization

    Returns:
        ParameterContainer: ParameterContainer with initialized device parameters
    """
    params = {}
    for d in objects.devices:
        key, subkey = jax.random.split(key)
        cur_dict = d.init_params(key=subkey)
        params[d.name] = cur_dict
    return params


def resolve_object_constraints(
    objects: list[SimulationObject],
    constraints: Sequence[PositionConstraint | SizeConstraint | SizeExtensionConstraint | GridCoordinateConstraint],
    config: SimulationConfig,
    max_iter: int = DEFAULT_MAX_ITER,
) -> tuple[dict, dict]:
    """Resolve object constraints into grid slices and shapes."""
    # Sanity check: Ensure all objects have unique names
    object_names = [obj.name for obj in objects]
    duplicates = {name for name in object_names if object_names.count(name) > 1}
    invalid_objects = [obj for obj in objects if not isinstance(obj, SimulationObject)]
    if duplicates:
        raise Exception(
            f"Duplicate object names detected: {', '.join(sorted(duplicates))}. "
            "Each object must have a unique name before resolving constraints into grid slices."
        )
    if invalid_objects:
        raise ValueError(
            f"Invalid object types detected: {', '.join(sorted(invalid_objects))}. "
            "All objects must be instances or subclasses of SimulationObject."
        )
    _check_objects_names_from_constraints(
        constraints=constraints,
        object_names=object_names,
    )

    # Apply constraints iteratively
    resolved, errors = _apply_constraints_iteratively(
        objects=objects,
        constraints=constraints,
        config=config,
        max_iter=max_iter,
    )

    # Convert shape_dict and slice_dict from object references to object names
    resolved_slices = {}
    for obj_name, slice_list in resolved.items():
        resolved_slices[obj_name] = tuple([(axis_slice_list[0], axis_slice_list[1]) for axis_slice_list in slice_list])

    return resolved_slices, errors


def _check_objects_names_from_constraints(
    constraints: Sequence[PositionConstraint | SizeConstraint | SizeExtensionConstraint | GridCoordinateConstraint],
    object_names: list[str],
):
    """Collect object names mentioned in constraints and verify they exist."""
    all_names = set()
    for c in constraints:
        for name in [getattr(c, "object", None), getattr(c, "other_object", None)]:
            if name and name not in object_names:
                raise ValueError(f"Unknown object name in constraint: {name}")
            if name:
                all_names.add(name)
    return list(all_names)


def _apply_constraints_iteratively(
    objects: list[SimulationObject],
    constraints: Sequence[PositionConstraint | SizeConstraint | SizeExtensionConstraint | GridCoordinateConstraint],
    config: SimulationConfig,
    max_iter: int = DEFAULT_MAX_ITER,
) -> tuple[dict, dict]:
    """
    Iteratively apply all constraints until shapes and positions converge.
    """
    # Convert objects list to object_map dictionary
    object_map = {}
    for obj in objects:
        object_map[obj.name] = obj
    volume_name = _resolve_volume_name(object_map)

    # Initialize shape_dict and slice_dict with object references as keys
    shape_dict = {}
    slice_dict = {}
    for obj in objects:
        shape_dict[obj.name] = [None, None, None]
        slice_dict[obj.name] = [[None, None], [None, None], [None, None]]
    for axis in range(3):
        slice_dict[volume_name][axis][0] = 0

    errors: dict[str, str | None] = {obj.name: None for obj in objects}

    # handle static shapes
    shape_dict = _resolve_static_shapes(
        object_map=object_map,
        shape_dict=shape_dict,
        config=config,
    )

    # iterate
    for _ in range(max_iter):
        changed = False

        # check if we already resolved everything
        if all(
            [
                all([shape_dict[o][i] is not None for i in range(3)])
                and all([all([slice_dict[o][i][s] is not None for s in range(2)]) for i in range(3)])
                for o in object_map.keys()
            ]
        ):
            break

        # update the grid slices based on static shape and partial known positions
        resolved, slice_dict, errors = _update_grid_slices_from_shapes(
            object_map=object_map,
            shape_dict=shape_dict,
            slice_dict=slice_dict,
            errors=errors,
        )
        changed = changed or resolved

        # update grid shapes based on grid slices
        resolved, shape_dict, errors = _update_grid_shapes_from_slices(
            object_map=object_map,
            shape_dict=shape_dict,
            slice_dict=slice_dict,
            errors=errors,
        )
        changed = changed or resolved

        # go through all constraints
        for c in constraints:
            try:
                if isinstance(c, GridCoordinateConstraint):
                    resolved, slice_dict = _apply_grid_coordinate_constraint(
                        constraint=c,
                        object_map=object_map,
                        slice_dict=slice_dict,
                    )
                elif isinstance(c, RealCoordinateConstraint):
                    resolved, slice_dict = _apply_real_coordinate_constraint(
                        constraint=c,
                        object_map=object_map,
                        slice_dict=slice_dict,
                        config=config,
                    )
                elif isinstance(c, PositionConstraint):
                    resolved, slice_dict = _apply_position_constraint(
                        constraint=c,
                        object_map=object_map,
                        config=config,
                        shape_dict=shape_dict,
                        slice_dict=slice_dict,
                    )
                elif isinstance(c, SizeConstraint):
                    resolved, shape_dict = _apply_size_constraint(
                        constraint=c,
                        object_map=object_map,
                        config=config,
                        shape_dict=shape_dict,
                    )
                elif isinstance(c, SizeExtensionConstraint):
                    resolved, slice_dict = _apply_size_extension_constraint(
                        constraint=c,
                        object_map=object_map,
                        config=config,
                        slice_dict=slice_dict,
                        volume_name=volume_name,
                    )
                else:
                    raise ValueError(f"Unknown constraint type: {type(c).__name__}")
            except Exception as e:
                errors[c.object] = f"Error applying {type(c).__name__}: {e}"
            changed = changed or resolved

        # Extend objects to infinity if possible
        if not changed:
            changed, slice_dict = _extend_to_inf_if_possible(
                constraints=constraints,
                object_map=object_map,
                slice_dict=slice_dict,
                shape_dict=shape_dict,
                volume_name=volume_name,
            )

        # check for misspecification
        if not changed:
            errors = _handle_unresolved_objects(object_map=object_map, slice_dict=slice_dict, errors=errors)
            break
    return slice_dict, errors


def _resolve_volume_name(
    object_map: dict[str, SimulationObject],
) -> str:
    volume_objects = [o for o in object_map.values() if isinstance(o, SimulationVolume)]
    if not volume_objects:
        raise ValueError("No SimulationVolume object found in the provided objects list.")
    elif len(volume_objects) > 1:
        raise ValueError(
            f"Multiple SimulationVolume objects found ({[o.name for o in volume_objects]}). "
            "There must be exactly one simulation volume."
        )
    return volume_objects[0].name


def _resolve_static_shapes(
    object_map: dict[str, SimulationObject],
    shape_dict: dict[str, list[int | None]],
    config: SimulationConfig,
):
    """Fill in static or directly defined shapes."""
    for obj_name, obj in object_map.items():
        for axis in range(3):
            if obj.partial_grid_shape[axis] is not None:
                shape_dict[obj_name][axis] = obj.partial_grid_shape[axis]
            if obj.partial_real_shape[axis] is not None:
                cur_grid_shape = round(
                    obj.partial_real_shape[axis] / config.resolution  # type: ignore
                )
                shape_dict[obj_name][axis] = cur_grid_shape
    return shape_dict


def _update_grid_slices_from_shapes(
    object_map: dict[str, SimulationObject],
    shape_dict: dict[str, list[int | None]],
    slice_dict: dict[str, list[list[int | None]]],
    errors: dict[str, str | None],
):
    resolved_something = False
    for obj_name, s in shape_dict.items():
        obj = object_map[obj_name]
        for axis in range(3):
            s_axis = s[axis]
            if s_axis is None:
                continue
            b0, b1 = slice_dict[obj_name][axis]
            if b0 is None and b1 is None:
                continue
            elif b0 is not None and b1 is not None:
                if s_axis != b1 - b0:
                    errors[obj_name] = (
                        f"Inconsistent grid shape for object: {s_axis} != {b1 - b0}, {obj.name} ({obj.__class__})."
                    )
            elif b0 is not None:
                slice_dict[obj_name][axis][1] = b0 + s_axis
                resolved_something = True
            elif b1 is not None:
                slice_dict[obj_name][axis][0] = b1 - s_axis
                resolved_something = True
    return resolved_something, slice_dict, errors


def _update_grid_shapes_from_slices(
    object_map: dict[str, SimulationObject],
    shape_dict: dict[str, list[int | None]],
    slice_dict: dict[str, list[list[int | None]]],
    errors: dict[str, str | None],
):
    resolved_something = False
    for obj_name, b in slice_dict.items():
        obj = object_map[obj_name]
        s = shape_dict[obj_name]
        for axis in range(3):
            b0, b1 = b[axis]
            s_axis = s[axis]
            if b0 is not None and b1 is not None:
                if s_axis is None:
                    shape_dict[obj_name][axis] = b1 - b0
                    resolved_something = True
                elif s_axis is not None and b1 - b0 != s_axis:
                    errors[obj_name] = (
                        f"Inconsistent grid shape for object: {s_axis} != {b1 - b0}, {obj.name} ({obj.__class__})."
                    )
    return resolved_something, shape_dict, errors


def _apply_grid_coordinate_constraint(
    constraint: GridCoordinateConstraint,
    object_map: dict[str, SimulationObject],
    slice_dict: dict[str, list[list[int | None]]],
):
    obj_name = constraint.object
    obj = object_map[obj_name]
    resolved_something = False
    for axis_idx, axis in enumerate(constraint.axes):
        cur_size = constraint.coordinates[axis_idx]
        b_idx = 0 if constraint.sides[axis_idx] == "-" else 1
        if slice_dict[obj_name][axis][b_idx] is None:
            slice_dict[obj_name][axis][b_idx] = cur_size
            resolved_something = True
        elif slice_dict[obj_name][axis][b_idx] != cur_size:
            raise Exception(
                f"Inconsistent grid coordinates for object: "
                f"{slice_dict[obj_name][axis][b_idx]} != {cur_size} for {axis=} {obj.name} ({obj.__class__}). "
            )
    return resolved_something, slice_dict


def _apply_real_coordinate_constraint(
    constraint: RealCoordinateConstraint,
    object_map: dict[str, SimulationObject],
    slice_dict: dict[str, list[list[int | None]]],
    config: SimulationConfig,
):
    obj_name = constraint.object
    obj = object_map[obj_name]
    resolved_something = False
    for axis_idx, axis in enumerate(constraint.axes):
        cur_size = round(constraint.coordinates[axis_idx] / config.resolution)
        b_idx = 0 if constraint.sides[axis_idx] == "-" else 1
        if slice_dict[obj_name][axis][b_idx] is None:
            slice_dict[obj_name][axis][b_idx] = cur_size
            resolved_something = True
        elif slice_dict[obj_name][axis][b_idx] != cur_size:
            raise Exception(
                f"Inconsistent grid coordinates for object: "
                f"{slice_dict[obj_name][axis][b_idx]} != {cur_size} for {axis=} {obj.name} ({obj.__class__}). "
            )
    return resolved_something, slice_dict


def _apply_position_constraint(
    constraint: PositionConstraint,
    object_map: dict[str, SimulationObject],
    config: SimulationConfig,
    shape_dict: dict[str, list[int | None]],
    slice_dict: dict[str, list[list[int | None]]],
):
    """Apply a position constraint between two objects."""
    obj_name, other_name = constraint.object, constraint.other_object
    obj = object_map[obj_name]
    resolved_something = False
    # go through axes of constraint
    for axis_idx, axis in enumerate(constraint.axes):
        grid_margin = constraint.grid_margins[axis_idx]
        real_margin = constraint.margins[axis_idx]
        # check if other knows their position
        other_b0, other_b1 = slice_dict[other_name][axis]
        if other_b0 is None or other_b1 is None:
            continue
        # check if object knows their size
        object_size = shape_dict[obj_name][axis]
        if object_size is None:
            continue
        # calculate anchor of other
        other_pos = constraint.other_object_positions[axis_idx]
        other_midpoint = (other_b1 + other_b0) / 2
        factor = (other_b1 - other_b0) / 2
        other_offset = 0
        if grid_margin is not None:
            other_offset += grid_margin
        if real_margin is not None:
            other_offset += real_margin / config.resolution
        other_anchor = other_midpoint + factor * other_pos + other_offset
        # calculate position of object
        obj_pos = constraint.object_positions[axis_idx]
        obj_factor = object_size / 2
        object_midpoint = other_anchor - obj_pos * obj_factor
        b0 = round(object_midpoint - obj_factor)
        # Important: do not round twice to exactly preserve object size
        b1 = b0 + object_size
        # update position or check consistency
        old_b0, old_b1 = slice_dict[obj_name][axis]
        if old_b0 is None:
            slice_dict[obj_name][axis][0] = b0
            resolved_something = True
        elif old_b0 != b0:
            raise Exception(
                f"Inconsistent grid shape (may be due to extension to infinity) at lower bound: "
                f"{old_b0} != {b0} for {axis=}, {obj.name} ({obj.__class__}). "
                f"Object has a position constraint that puts the lower boundary at {b0}, "
                f"but the lower bound was alreay computed to be at {old_b0}. "
                f"This could be due to a missing size constraint/specification, "
                f"or another constraint on this object."
            )
        if old_b1 is None:
            slice_dict[obj_name][axis][1] = b1
            resolved_something = True
        elif old_b1 != b1:
            raise Exception(
                f"Inconsistent grid shape (may be due to extension to infinity) at lower bound: "
                f"{old_b1} != {b1} for {axis=}, {obj.name} ({obj.__class__}). "
                f"Object has a position constraint that puts the upper boundary at {b1}, "
                f"but the lower bound was alreay computed to be at {old_b1}. "
                f"This could be either due to a missing size constraint/specification, "
                f"or another constraint on this object."
            )
    return resolved_something, slice_dict


def _apply_size_constraint(
    constraint: SizeConstraint,
    object_map: dict[str, SimulationObject],
    config: SimulationConfig,
    shape_dict: dict[str, list[int | None]],
):
    """Resolve a size relationship between objects."""
    obj_name, other_name = constraint.object, constraint.other_object
    obj = object_map[obj_name]
    resolved_something = False
    # iterate through axes of the constraint
    for axis_idx, axis in enumerate(constraint.axes):
        other_axes = constraint.other_axes[axis_idx]
        # check if other object knows their shape
        other_shape = shape_dict[other_name][other_axes]
        if other_shape is None:
            continue
        # calculate objects shape
        proportion = constraint.proportions[axis_idx]
        grid_offset = 0
        if constraint.grid_offsets[axis_idx] is not None:
            grid_offset += constraint.grid_offsets[axis_idx]
        if constraint.offsets[axis_idx] is not None:
            grid_offset += constraint.offsets[axis_idx] / config.resolution
        object_shape = round(other_shape * proportion + grid_offset)
        # update or check consistency
        if shape_dict[obj_name][axis] is None:
            shape_dict[obj_name][axis] = object_shape
            resolved_something = True
        elif shape_dict[obj_name][axis] != object_shape:
            raise Exception(
                "Inconsistent grid shape for object: ",
                f"{shape_dict[obj_name][axis]} != {object_shape} for {axis=}, {obj.name} ({obj.__class__}). ",
                "Please check if there are multiple constraints or sizes specified for the object.",
            )
    return resolved_something, shape_dict


def _apply_size_extension_constraint(
    constraint: SizeExtensionConstraint,
    object_map: dict[str, SimulationObject],
    config: SimulationConfig,
    slice_dict: dict[str, list[list[int | None]]],
    volume_name: str,
):
    obj_name, other_name = constraint.object, constraint.other_object
    obj = object_map[obj_name]
    dir_idx = 0 if constraint.direction == "-" else 1
    resolved_something = False
    # calculate anchor point
    if other_name is not None:
        # check if other knows their position
        other_b0, other_b1 = slice_dict[other_name][constraint.axis]
        if other_b0 is None or other_b1 is None:
            return False, slice_dict
        # calculate anchor of other position
        other_midpoint = (other_b1 + other_b0) / 2
        factor = (other_b1 - other_b0) / 2
        other_offset = 0
        if constraint.grid_offset is not None:
            other_offset += constraint.grid_offset
        if constraint.offset is not None:
            other_offset += constraint.offset / config.resolution
        other_anchor = round(other_midpoint + factor * constraint.other_position + other_offset)
    else:
        # if other is not specified, extend to boundary of simulation volume
        other_anchor = slice_dict[volume_name][constraint.axis][dir_idx]
        if other_anchor is None:
            raise Exception(f"This should never happen: Simulation volume not specified: {volume_name}")
    # update position or check consistency
    old_val = slice_dict[obj_name][constraint.axis][dir_idx]
    if old_val is None:
        slice_dict[obj_name][constraint.axis][dir_idx] = other_anchor
        resolved_something = True
    elif old_val != other_anchor:
        raise Exception(
            f"Inconsistent grid shape at bound {constraint.direction}: "
            f"{old_val} != {other_anchor} for {constraint.axis=}, "
            f"{obj.name} ({obj.__class__})."
        )
    return resolved_something, slice_dict


def _extend_to_inf_if_possible(
    constraints: Sequence[PositionConstraint | SizeConstraint | SizeExtensionConstraint | GridCoordinateConstraint],
    object_map: dict[str, SimulationObject],
    slice_dict: dict[str, list[list[int | None]]],
    shape_dict: dict[str, list[int | None]],
    volume_name: str,
):
    # Extend objects to infinity, which fulfull the properties:
    # - do not already have a specified shape
    # - are not object in a size constraint/extend_to
    resolved_something = False
    for axis in range(3):
        extension_obj = [(o, 0) for o in object_map.keys()] + [(o, 1) for o in object_map.keys()]
        for c in constraints:
            if isinstance(c, SizeConstraint) and axis in c.axes:
                if (c.object, 0) in extension_obj:
                    extension_obj.remove((c.object, 0))
                if (c.object, 1) in extension_obj:
                    extension_obj.remove((c.object, 1))
            if isinstance(c, SizeExtensionConstraint) and axis == c.axis:
                direction = 0 if c.direction == "-" else 1
                if (c.object, direction) in extension_obj:
                    extension_obj.remove((c.object, direction))
        for o in object_map.keys():
            if shape_dict[o][axis] is not None:
                if (o, 0) in extension_obj:
                    extension_obj.remove((o, 0))
                if (o, 1) in extension_obj:
                    extension_obj.remove((o, 1))
        for o, direction in extension_obj:
            if slice_dict[o][axis][direction] is not None:
                continue
            resolved_something = True
            if direction == 0:
                slice_dict[o][axis][0] = 0
            else:
                slice_dict[o][axis][1] = shape_dict[volume_name][axis]
    return resolved_something, slice_dict


def _handle_unresolved_objects(
    object_map: dict[str, SimulationObject],
    slice_dict: dict[str, list[list[int | None]]],
    errors: dict[str, str | None],
):
    for obj_name, obj in object_map.items():
        if any([slice_dict[obj_name][a][0] is None or slice_dict[obj_name][a][1] is None for a in range(3)]):
            errors[obj_name] = f"Could not resolve position/size of {obj.name} ({obj.__class__})."
    return errors<|MERGE_RESOLUTION|>--- conflicted
+++ resolved
@@ -229,7 +229,6 @@
         backend=config.backend,
     )
 
-<<<<<<< HEAD
     # create auxiliary fields psi_E and psi_H for PML boundaries
     psi_E = create_named_sharded_matrix(
         (6, *volume_shape),
@@ -270,12 +269,8 @@
     )
 
     # permittivity
-    shape_params = volume_shape
-=======
-    # permittivity - shape (3, Nx, Ny, Nz) for anisotropic materials
-    # First dimension is for (x, y, z) components
     shape_params = (3, *volume_shape)
->>>>>>> 9a59eed8
+
     inv_permittivities = create_named_sharded_matrix(
         shape_params,
         value=0.0,
