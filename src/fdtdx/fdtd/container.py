"""Container module for managing collections of simulation objects and arrays.

This module provides container classes for organizing and managing simulation objects
and array data within FDTD simulations. It includes support for different object types
like sources, detectors, PML boundaries, periodic boundaries, and devices.
"""

from typing import Callable, Self

import jax

from fdtdx.core.jax.pytrees import TreeClass, autoinit, frozen_field
from fdtdx.interfaces.state import RecordingState
from fdtdx.materials import Material
from fdtdx.objects.boundaries.boundary import BaseBoundary, BaseBoundaryState
from fdtdx.objects.boundaries.perfectly_matched_layer import PerfectlyMatchedLayer
from fdtdx.objects.boundaries.periodic import PeriodicBoundary
from fdtdx.objects.detectors.detector import Detector, DetectorState
from fdtdx.objects.device.device import Device
from fdtdx.objects.object import SimulationObject
from fdtdx.objects.sources.source import Source
from fdtdx.objects.static_material.static import StaticMultiMaterialObject, UniformMaterialObject
from fdtdx.units.unitful import Unitful

# Type alias for parameter dictionaries containing JAX arrays
ParameterContainer = dict[str, dict[str, jax.Array] | jax.Array]


@autoinit
class ObjectContainer(TreeClass):
    """Container for managing simulation objects and their relationships.

    This class provides a structured way to organize and access different types of simulation
    objects like sources, detectors, PML/periodic boundaries and devices. It maintains object lists
    and provides filtered access to specific object types.
    """

    #: List of all simulation objects in the container.
    object_list: list[SimulationObject]

    #: Index of the volume object in the object list.
    volume_idx: int = frozen_field()

    @property
    def volume(self) -> SimulationObject:
        return self.object_list[self.volume_idx]

    @property
    def objects(self) -> list[SimulationObject]:
        return self.object_list

    @property
    def static_material_objects(self) -> list[UniformMaterialObject | StaticMultiMaterialObject]:
        return [o for o in self.objects if isinstance(o, (UniformMaterialObject, StaticMultiMaterialObject))]

    @property
    def sources(self) -> list[Source]:
        return [o for o in self.objects if isinstance(o, Source)]

    @property
    def devices(self) -> list[Device]:
        return [o for o in self.objects if isinstance(o, Device)]

    @property
    def detectors(self) -> list[Detector]:
        return [o for o in self.objects if isinstance(o, Detector)]

    @property
    def forward_detectors(self) -> list[Detector]:
        return [o for o in self.detectors if not o.inverse]

    @property
    def backward_detectors(self) -> list[Detector]:
        return [o for o in self.detectors if o.inverse]

    @property
    def pml_objects(self) -> list[PerfectlyMatchedLayer]:
        return [o for o in self.objects if isinstance(o, PerfectlyMatchedLayer)]

    @property
    def periodic_objects(self) -> list[PeriodicBoundary]:
        return [o for o in self.objects if isinstance(o, PeriodicBoundary)]

    @property
    def boundary_objects(self) -> list[BaseBoundary]:
        return [o for o in self.objects if isinstance(o, (PerfectlyMatchedLayer, PeriodicBoundary))]

    @property
    def all_objects_non_magnetic(self) -> bool:
        def _fn(m: Material):
            return not m.is_magnetic

        return self._is_material_fn_true_for_all(_fn)

    @property
    def all_objects_non_electrically_conductive(self) -> bool:
        def _fn(m: Material):
            return not m.is_electrically_conductive

        return self._is_material_fn_true_for_all(_fn)

    @property
    def all_objects_non_magnetically_conductive(self) -> bool:
        def _fn(m: Material):
            return not m.is_magnetically_conductive

        return self._is_material_fn_true_for_all(_fn)

    def _is_material_fn_true_for_all(
        self,
        fn: Callable[[Material], bool],
    ) -> bool:
        for o in self.objects:
            if isinstance(o, UniformMaterialObject):
                m = o.material
            elif isinstance(o, Device):
                m = o.materials
            elif isinstance(o, StaticMultiMaterialObject):
                m = o.materials
            else:
                continue
            if isinstance(m, Material):
                if not fn(m):
                    return False
            elif isinstance(m, dict):
                for v in m.values():
                    if not fn(v):
                        return False
        return True

    def __iter__(self):
        return iter(self.object_list)

    def __getitem__(
        self,
        key: str,
    ) -> SimulationObject:
        for o in self.objects:
            if o.name == key:
                return o
        raise ValueError(f"Key {key} does not exist in object list: {[o.name for o in self.objects]}")

    def __contains__(
        self,
        key: str,
    ) -> bool:
        for o in self.objects:
            if o.name == key:
                return True
        return False

    def __setitem__(
        self,
        key: str,
        val: SimulationObject,
    ):
        idx = -1
        for cur_idx, o in enumerate(self.objects):
            if o.name == key:
                idx = cur_idx
                break
        if idx == -1:
            ValueError(f"Key {key} does not exist in object list: {[o.name for o in self.objects]}")
        self.object_list[idx] = val

    def copy(
        self,
    ) -> "ObjectContainer":
        new_list = self.object_list.copy()
        return ObjectContainer(
            object_list=new_list,
            volume_idx=self.volume_idx,
        )

    def replace_sources(
        self,
        sources: list[Source],
    ) -> Self:
        new_objects = [o for o in self.objects if o not in self.sources] + sources
        self = self.aset("object_list", new_objects)
        return self


@autoinit
class ArrayContainer(TreeClass):
    """Container for simulation field arrays and states.

    This class holds the electromagnetic field arrays and various state information
    needed during FDTD simulation. It includes the E and H fields, material properties,
    and states for boundaries, detectors and recordings.
    """

<<<<<<< HEAD
    E: Unitful
    H: Unitful
=======
    #: Electric field array.
    E: jax.Array

    #: Magnetic field array.
    H: jax.Array

    #: Inverse permittivity values array.
>>>>>>> 6509fa97
    inv_permittivities: jax.Array

    #: Inverse permeability values array.
    inv_permeabilities: jax.Array | float

    #: Dictionary mapping boundary names to their states.
    boundary_states: dict[str, BaseBoundaryState]

    #: Dictionary mapping detector names to their states.
    detector_states: dict[str, DetectorState]

    #: Optional state for recording simulation data.
    recording_state: RecordingState | None
<<<<<<< HEAD
    electric_conductivity: Unitful | None = None
    magnetic_conductivity: Unitful | None = None
=======

    #: field for electric conductivity terms. Defaults to None.
    electric_conductivity: jax.Array | None = None

    #: field for magnetic conductivity terms. Defaults to None.
    magnetic_conductivity: jax.Array | None = None
>>>>>>> 6509fa97


# time step and arrays
SimulationState = tuple[jax.Array, ArrayContainer]


def reset_array_container(
    arrays: ArrayContainer,
    objects: ObjectContainer,
    reset_detector_states: bool = True,
    reset_recording_state: bool = False,
) -> ArrayContainer:
    """Reset an ArrayContainer's fields and optionally its states.

    This function creates a new ArrayContainer with zeroed E and H fields while preserving
    material properties. It can optionally reset detector and recording states.

    Args:
        arrays (ArrayContainer): The ArrayContainer to reset.
        objects (ObjectContainer): ObjectContainer with simulation objects.
        reset_detector_states (bool, optional): Whether to zero detector states. Defaults to True.
        reset_recording_state (bool, optional): Whether to zero recording state. Defaults to False.

    Returns:
        ArrayContainer: A new ArrayContainer with reset fields and optionally reset states.
    """
    E = arrays.E * 0
    arrays = arrays.aset("E", E)
    H = arrays.H * 0
    arrays = arrays.aset("H", H)

    boundary_states = {}
    for boundary in objects.boundary_objects:
        boundary_states[boundary.name] = boundary.reset_state(state=arrays.boundary_states[boundary.name])
    arrays = arrays.aset("boundary_states", boundary_states)

    detector_states = arrays.detector_states
    if reset_detector_states:
        detector_states = {k: {k2: v2 * 0 for k2, v2 in v.items()} for k, v in detector_states.items()}
    arrays = arrays.aset("detector_states", detector_states)

    recording_state = arrays.recording_state
    if reset_recording_state and arrays.recording_state is not None:
        recording_state = RecordingState(
            data={k: v * 0 for k, v in arrays.recording_state.data.items()},
            state={k: v * 0 for k, v in arrays.recording_state.state.items()},
        )
    arrays = arrays.aset("recording_state", recording_state)

    return arrays<|MERGE_RESOLUTION|>--- conflicted
+++ resolved
@@ -190,10 +190,6 @@
     and states for boundaries, detectors and recordings.
     """
 
-<<<<<<< HEAD
-    E: Unitful
-    H: Unitful
-=======
     #: Electric field array.
     E: jax.Array
 
@@ -201,7 +197,6 @@
     H: jax.Array
 
     #: Inverse permittivity values array.
->>>>>>> 6509fa97
     inv_permittivities: jax.Array
 
     #: Inverse permeability values array.
@@ -215,17 +210,12 @@
 
     #: Optional state for recording simulation data.
     recording_state: RecordingState | None
-<<<<<<< HEAD
-    electric_conductivity: Unitful | None = None
-    magnetic_conductivity: Unitful | None = None
-=======
 
     #: field for electric conductivity terms. Defaults to None.
     electric_conductivity: jax.Array | None = None
 
     #: field for magnetic conductivity terms. Defaults to None.
     magnetic_conductivity: jax.Array | None = None
->>>>>>> 6509fa97
 
 
 # time step and arrays
