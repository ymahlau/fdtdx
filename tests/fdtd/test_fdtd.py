--- conflicted
+++ resolved
@@ -20,12 +20,9 @@
 @pytest.fixture
 def dummy_arrays():
     field_shape = (3, 2, 2, 2)  # (components, nx, ny, nz)
-<<<<<<< HEAD
+
     auxiliary_field_shape = (6, 2, 2, 2)  # (components, nx, ny, nz)
-    mat_shape = (2, 2, 2)  # scalar per voxel
-=======
     mat_shape = (3, 2, 2, 2)  # scalar per voxel
->>>>>>> 9a59eed8
 
     return ArrayContainer(
         E=jnp.zeros(field_shape),
