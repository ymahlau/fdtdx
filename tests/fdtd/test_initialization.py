--- conflicted
+++ resolved
@@ -16,7 +16,6 @@
     SizeConstraint,
     SizeExtensionConstraint,
 )
-<<<<<<< HEAD
 from fdtdx.objects.static_material.static import (
     SimulationVolume,
     UniformMaterialObject,
@@ -46,12 +45,11 @@
 def simple_material():
     """Create a simple material."""
     return Material(
-        permittivity=2.0,
-        permeability=1.0,
-        electric_conductivity=0.0,
-        magnetic_conductivity=0.0,
-    )
-
+        permittivity=(2.0, 2.0, 2.0),
+        permeability=(1.0, 1.0, 1.0),
+        electric_conductivity=(0.0, 0.0, 0.0),
+        magnetic_conductivity=(0.0, 0.0, 0.0),
+    )
 
 # Test cases for constraint resolution with real objects
 
@@ -82,7 +80,6 @@
     with pytest.raises(ValueError, match="Unknown object name"):
         resolve_object_constraints(objects, constraints, simple_config)
 
-
 def test_resolve_constraints_no_simulation_volume(simple_config, simple_material):
     """Test that missing SimulationVolume raises an exception."""
     # Create an object without a volume
@@ -110,8 +107,14 @@
         partial_grid_shape=(50, 50, 50),
     )
 
+
     objects = [volume1, volume2]
     constraints = []
+
+    # Mock the compute_allowed_permittivities function
+    with patch("fdtdx.fdtd.initialization.compute_allowed_permittivities") as mock_compute_permittivities:
+        # Return list of tuples (x, y, z components) instead of scalars
+        mock_compute_permittivities.return_value = [(1.0, 1.0, 1.0), (2.0, 2.0, 2.0)]
 
     with pytest.raises(ValueError, match="Multiple SimulationVolume"):
         resolve_object_constraints(objects, constraints, simple_config)
@@ -530,7 +533,7 @@
 @patch("fdtdx.fdtd.initialization.compute_allowed_permittivities")
 def test_apply_params_continuous_type(mock_compute_perm):
     """Test apply_params with continuous parameter type (using mocks)."""
-    mock_compute_perm.return_value = [2.0, 4.0]
+    mock_compute_perm.return_value = [[2.0, 2.0, 2.0], [4.0, 4.0, 4.0]]
 
     # Create mock device with continuous output
     device = Mock()
@@ -550,8 +553,8 @@
     objects.volume_idx = 0
 
     # Create mock arrays with proper structure preservation
-    inv_perm = jnp.ones((10, 10, 10))
-    inv_permeab = jnp.ones((10, 10, 10))
+    inv_perm = jnp.ones((3, 10, 10, 10))
+    inv_permeab = jnp.ones((3, 10, 10, 10))
 
     arrays = Mock(spec=ArrayContainer)
     arrays.inv_permittivities = inv_perm
@@ -595,7 +598,7 @@
 @patch("fdtdx.fdtd.initialization.straight_through_estimator")
 def test_apply_params_discrete_type(mock_ste, mock_compute_perm):
     """Test apply_params with discrete parameter type (using mocks)."""
-    mock_compute_perm.return_value = [2.0, 4.0]
+    mock_compute_perm.return_value = [[2.0, 2.0, 2.0], [4.0, 4.0, 4.0]]
     mock_ste.return_value = jnp.ones((10, 10, 10))
 
     # Create mock device with discrete output
@@ -616,8 +619,8 @@
     objects.volume_idx = 0
 
     # Create mock arrays with proper structure preservation
-    inv_perm = jnp.ones((10, 10, 10))
-    inv_permeab = jnp.ones((10, 10, 10))
+    inv_perm = jnp.ones((3, 10, 10, 10))
+    inv_permeab = jnp.ones((3, 10, 10, 10))
 
     arrays = Mock(spec=ArrayContainer)
     arrays.inv_permittivities = inv_perm
@@ -770,270 +773,4 @@
     # Check arrays are initialized
     assert arrays.E is not None
     assert arrays.H is not None
-    assert arrays.inv_permittivities is not None
-=======
-from fdtdx.objects.static_material.static import UniformMaterialObject
-
-
-class TestInitialization:
-    @pytest.fixture
-    def mock_config(self):
-        """Create a mock SimulationConfig for testing."""
-        config = Mock(spec=SimulationConfig)
-        config.dtype = jnp.float32
-        config.backend = "cpu"
-        config.resolution = 1.0
-        config.time_steps_total = 100
-        config.gradient_config = None
-        return config
-
-    @pytest.fixture
-    def mock_volume(self):
-        """Create a mock volume object for testing."""
-        volume = Mock(spec=SimulationObject)
-        volume.name = "volume"
-        volume.grid_shape = (10, 10, 10)
-        volume.partial_grid_shape = (10, 10, 10)
-        volume.partial_real_shape = (10.0, 10.0, 10.0)
-        volume.placement_order = 0
-        return volume
-
-    @pytest.fixture
-    def mock_object(self):
-        """Create a mock simulation object for testing."""
-        obj = Mock(spec=SimulationObject)
-        obj.name = "test_object"
-        obj.grid_shape = (5, 5, 5)
-        obj.partial_grid_shape = (5, 5, 5)
-        obj.partial_real_shape = (5.0, 5.0, 5.0)
-        obj.placement_order = 1
-        return obj
-
-    @pytest.fixture
-    def mock_objects(self):
-        """Create a mock ObjectContainer for testing."""
-        objects = Mock(spec=ObjectContainer)
-        objects.devices = []
-        return objects
-
-    @pytest.fixture
-    def mock_uniform_material_object(self):
-        """Create a mock UniformMaterialObject for testing."""
-        material = Mock()
-        # Material properties are now tuples (x, y, z components)
-        material.permittivity = (2.0, 2.0, 2.0)
-        material.permeability = (1.0, 1.0, 1.0)
-        material.electric_conductivity = (0.0, 0.0, 0.0)
-        material.magnetic_conductivity = (0.0, 0.0, 0.0)
-
-        obj = Mock(spec=UniformMaterialObject)
-        obj.name = "material_object"
-        obj.grid_shape = (5, 5, 5)
-        obj.grid_slice = (slice(2, 7), slice(2, 7), slice(2, 7))
-        obj.material = material
-        obj.placement_order = 1
-        return obj
-
-    @pytest.fixture
-    def random_key(self):
-        """Create a JAX random key for testing."""
-        return jax.random.PRNGKey(42)
-
-    def test_place_objects(self, mock_volume, mock_config, random_key):
-        """Test the place_objects function."""
-        # Create a simple position constraint
-        constraint = Mock(spec=PositionConstraint)
-        constraint.object = mock_volume
-        constraint.other_object = None
-
-        # Mock the internal functions
-        with (
-            patch("fdtdx.fdtd.initialization._resolve_object_constraints") as mock_resolve,
-            patch("fdtdx.fdtd.initialization._init_params") as mock_init_params,
-            patch("fdtdx.fdtd.initialization._init_arrays") as mock_init_arrays,
-        ):
-            # Set up mock returns
-            mock_resolve.return_value = {mock_volume: ((0, 10), (0, 10), (0, 10))}
-            mock_init_params.return_value = {}
-
-            mock_volume.place_on_grid.return_value = mock_volume
-
-            # Mock array container and config
-            mock_arrays = Mock(spec=ArrayContainer)
-            mock_updated_config = Mock(spec=SimulationConfig)
-            mock_info = {}
-            mock_init_arrays.return_value = (mock_arrays, mock_updated_config, mock_info)
-
-            # Call the function
-            objects, arrays, params, config, info = place_objects(
-                volume=mock_volume, config=mock_config, constraints=[constraint], key=random_key
-            )
-
-            # Verify the function was called with correct parameters
-            mock_resolve.assert_called_once_with(volume=mock_volume, constraints=[constraint], config=mock_config)
-
-            mock_volume.place_on_grid.assert_called_once()
-            mock_init_params.assert_called_once()
-            mock_init_arrays.assert_called_once()
-
-            # Verify the return values
-            assert isinstance(objects, ObjectContainer)
-            assert arrays == mock_arrays
-            assert params == {}
-            assert config == mock_updated_config
-            assert info == mock_info
-
-    def test_apply_params(self, mock_config, random_key):
-        """Test the apply_params function."""
-        # Create a proper mock for arrays with JAX array operations
-        # Create real JAX arrays for the ArrayContainer
-        # inv_permittivities now has shape (3, Nx, Ny, Nz) for anisotropic materials
-        inv_permittivities = jnp.ones((3, 10, 10, 10), dtype=jnp.float32)
-
-        # Create a real ArrayContainer with the JAX arrays
-        arrays = ArrayContainer(
-            E=jnp.zeros((3, 10, 10, 10), dtype=jnp.float32),
-            H=jnp.zeros((3, 10, 10, 10), dtype=jnp.float32),
-            inv_permittivities=inv_permittivities,
-            inv_permeabilities=1.0,  # scalar since all objects are non-magnetic
-            boundary_states={},
-            detector_states={},
-            recording_state=None,
-            electric_conductivity=None,
-            magnetic_conductivity=None,
-        )
-
-        mock_objects = Mock(spec=ObjectContainer)
-
-        # Create a mock parameter container that supports __getitem__
-        mock_params = MagicMock()
-
-        # Create mock device
-        mock_device = Mock()
-        mock_device.name = "test_device"
-        mock_device.output_type = ParameterType.CONTINUOUS
-        mock_device.materials = ["material1", "material2"]
-        mock_device.grid_slice = (slice(2, 7), slice(2, 7), slice(2, 7))
-
-        # Set up mocks
-        mock_objects.devices = [mock_device]
-        mock_objects.object_list = [Mock(), Mock()]
-        mock_objects.volume_idx = 0
-
-        # Mock the device call to return a proper array
-        # The device is called as: device(params[device.name], expand_to_sim_grid=True, **transform_kwargs)
-        mock_device.return_value = jnp.ones((5, 5, 5), dtype=jnp.float32) * 0.5
-        mock_params.__getitem__.return_value = jnp.array(0.5)
-
-        # Mock the compute_allowed_permittivities function
-        with patch("fdtdx.fdtd.initialization.compute_allowed_permittivities") as mock_compute_permittivities:
-            # Return list of tuples (x, y, z components) instead of scalars
-            mock_compute_permittivities.return_value = [(1.0, 1.0, 1.0), (2.0, 2.0, 2.0)]
-
-            # Call the function
-            arrays, objects, info = apply_params(
-                arrays=arrays, objects=mock_objects, params=mock_params, key=random_key
-            )
-
-            # Verify the function was called with correct parameters
-            mock_compute_permittivities.assert_called_once_with(["material1", "material2"])
-
-            # Verify the return values
-            assert arrays == arrays
-            assert isinstance(objects, ObjectContainer)
-            assert isinstance(info, dict)
-
-    def test_init_arrays(self, mock_config, mock_uniform_material_object):
-        """Test the _init_arrays function."""
-        # Create mock object container
-        mock_objects = Mock(spec=ObjectContainer)
-        mock_objects.volume.grid_shape = (10, 10, 10)
-        mock_objects.all_objects_non_magnetic = True
-        mock_objects.all_objects_non_electrically_conductive = True
-        mock_objects.all_objects_non_magnetically_conductive = True
-        mock_objects.static_material_objects = [mock_uniform_material_object]
-        mock_objects.detectors = []
-        mock_objects.boundary_objects = []
-        mock_objects.pml_objects = []
-
-        # Mock the create_named_sharded_matrix function
-        with patch("fdtdx.fdtd.initialization.create_named_sharded_matrix") as mock_create_matrix:
-            # Return arrays with new shape (3, Nx, Ny, Nz) for material properties
-            def create_matrix_side_effect(shape, **kwargs):
-                return jnp.zeros(shape, dtype=mock_config.dtype)
-            mock_create_matrix.side_effect = create_matrix_side_effect
-
-            # Call the function
-            arrays, config, info = _init_arrays(objects=mock_objects, config=mock_config)
-
-            # Verify the function was called with correct parameters
-            assert mock_create_matrix.call_count >= 3  # Called for E, H, and inv_permittivities
-
-            # Verify the return values
-            assert isinstance(arrays, ArrayContainer)
-            assert config == mock_config
-            assert isinstance(info, dict)
-
-    def test_init_params(self, mock_objects, random_key):
-        """Test the _init_params function."""
-        # Create mock device
-        mock_device = Mock()
-        mock_device.name = "test_device"
-        mock_device.init_params.return_value = {"param1": jnp.array(0.5)}
-
-        # Set up mock objects
-        mock_objects.devices = [mock_device]
-
-        # Call the function
-        params = _init_params(objects=mock_objects, key=random_key)
-
-        # Verify the function was called with correct parameters
-        mock_device.init_params.assert_called_once()
-
-        # Verify the return values - check if it's a dict instead of ParameterContainer
-        assert isinstance(params, dict)
-        assert "test_device" in params
-        assert "param1" in params["test_device"]
-
-    def test_resolve_object_constraints(self, mock_volume, mock_config):
-        """Test the _resolve_object_constraints function."""
-        # Create a grid coordinate constraint
-        constraint = Mock(spec=GridCoordinateConstraint)
-        constraint.object = mock_volume
-        constraint.axes = [0, 1, 2]
-        constraint.coordinates = [0, 0, 0]
-        constraint.sides = ["-", "-", "-"]
-
-        # Call the function
-        result = _resolve_object_constraints(volume=mock_volume, constraints=[constraint], config=mock_config)
-
-        # Verify the return values
-        assert isinstance(result, dict)
-        assert mock_volume in result
-        assert result[mock_volume] == ((0, 10), (0, 10), (0, 10))
-
-    def test_resolve_object_constraints_with_real_coordinate(self, mock_volume, mock_config):
-        """Test the _resolve_object_constraints function with RealCoordinateConstraint."""
-        # Create a second object for the constraint
-        mock_object = Mock(spec=SimulationObject)
-        mock_object.name = "test_object"
-        mock_object.partial_grid_shape = (None, None, None)
-        mock_object.partial_real_shape = (None, None, None)
-
-        # Create a real coordinate constraint for the second object
-        constraint = Mock(spec=RealCoordinateConstraint)
-        constraint.object = mock_object
-        constraint.axes = [0]
-        constraint.coordinates = [5.0]  # 5.0 units
-        constraint.sides = ["-"]
-
-        # Call the function
-        result = _resolve_object_constraints(volume=mock_volume, constraints=[constraint], config=mock_config)
-
-        # Verify the return values
-        assert isinstance(result, dict)
-        assert mock_volume in result
-        assert mock_object in result
-        # Should convert 5.0 units to 5 grid cells (with resolution=1.0)
-        assert result[mock_object][0][0] == 5
->>>>>>> 758eea47
+    assert arrays.inv_permittivities is not None